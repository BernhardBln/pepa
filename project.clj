(defproject pepa "0.1.0-SNAPSHOT"
  :description "FIXME: write description"
  :url "http://example.com/FIXME"
  :license {:name "Eclipse Public License"
            :url "http://www.eclipse.org/legal/epl-v10.html"}
  :dependencies [[org.clojure/clojure "1.7.0-RC1"]
                 [com.stuartsierra/component "0.2.3"]
                 [org.clojure/tools.namespace "0.2.10"]

                 ;; DB
                 [org.clojure/java.jdbc "0.3.7"]
                 [com.mchange/c3p0 "0.9.5"]
                 [org.postgresql/postgresql "9.3-1102-jdbc41"]

                 ;; Web
<<<<<<< HEAD
                 [org.immutant/web "2.0.0-beta2"]
                 [compojure "1.3.2"]
                 [com.cognitect/transit-clj "0.8.269"]
                 [ring-transit "0.1.3"]
=======
                 [ring/ring-core "1.3.2"]
>>>>>>> a64bc3fb
                 [ring/ring-json "0.3.1"]
                 
                 [org.immutant/web "2.0.1"]
                 [liberator "0.13"]
                 [compojure "1.3.4"]
                 [hiccup "1.0.5"]
                 
                 [com.cognitect/transit-clj "0.8.271"]
                 [io.clojure/liberator-transit "0.3.0"]
                 [org.clojure/data.json "0.2.6"]
                 [com.cemerick/friend "0.2.1"
                  :exclusions [org.clojure/core.cache]]

                 ;; Utility
                 [org.clojure/core.async "0.1.346.0-17112a-alpha"]
                 [org.clojure/core.match "0.2.2"]

                 ;; HACK: Include tools.reader as we're excluding it
                 ;; globally to prevent libraries pulling in old
                 ;; versions of it
                 [org.clojure/tools.reader "0.9.2"]

                 ;; Logging
                 [org.clojure/tools.logging "0.3.1"]
                 [ch.qos.logback/logback-classic "1.1.3"]

                 ;; E-Mail
                 [javax.mail/mail "1.4.7"
                  :exclusions [javax.activation/activation]]
                 [org.subethamail/subethasmtp "3.1.7"
<<<<<<< HEAD
                  :exclusions [org.slf4j/slf4j-api]]]
  :exclusions [org.clojure/data.json log4j/log4j]
=======
                  :exclusions [org.slf4j/slf4j-api]]

                 ;; Printing
                 [com.bevuta/lpd "0.1.0-SNAPSHOT"]
                 [javax.jmdns/jmdns "3.4.1"]]
  :exclusions [org.clojure/data.json
               log4j/log4j
               org.clojure/tools.reader]
>>>>>>> a64bc3fb
  :plugins [[lein-cljsbuild "1.0.4"]]
  :jvm-opts ["-XX:+UseConcMarkSweepGC"
             "-XX:+CMSClassUnloadingEnabled"
             "-XX:MaxPermSize=128M"]
  :source-paths ["src/" "src-cljs/"]
  :main pepa.core
  :profiles {:repl {:plugins [[cider/cider-nrepl "0.9.0-SNAPSHOT"]]
                    :repl-options {:timeout 300000
                                   :init-ns user}}
             :dev {:dependencies [[com.cemerick/piggieback "0.2.1"]
                                  [org.clojure/tools.nrepl"0.2.10"]]
                   
                   :repl-options {:nrepl-middleware [cemerick.piggieback/wrap-cljs-repl]}}
             ;; We store the cljs-deps here so they won't get added to the uberjar
<<<<<<< HEAD
             :provided {:dependencies [[org.clojure/clojurescript "0.0-3149"]
                                       [com.cemerick/piggieback "0.1.6-SNAPSHOT"]
                                       [com.cognitect/transit-cljs "0.8.205"]
                                       [org.omcljs/om "0.8.8"]
                                       [cljsjs/react-with-addons "0.12.2-8"]
                                       [org.clojars.the-kenny/nom "0.1.1"]
                                       [org.clojars.the-kenny/garden "1.3.0-SNAPSHOT"]
                                       [sablono "0.3.4"]
                                       [secretary "1.2.2"]
                                       [the/parsatron "0.0.7"]

                                       [org.clojars.the-kenny/weasel "0.6.1-SNAPSHOT"]]
                        :exclusions [cljsjs/react]}}
=======
             :provided {:dependencies [[org.clojure/clojurescript "0.0-3297"]
                                       [com.cognitect/transit-cljs "0.8.215"]
                                       [org.omcljs/om "0.8.8"]
                                       [org.clojars.the-kenny/nom "0.1.1"]
                                       [org.clojars.the-kenny/garden "1.3.0-SNAPSHOT"
                                        :exclusions [org.clojure/tools.reader]]
                                       [sablono "0.3.4" :exclusions [cljsjs/react]]
                                       [secretary "1.2.3"]
                                       [the/parsatron "0.0.7"]

                                       [org.clojars.the-kenny/weasel "0.7.0-SNAPSHOT"]]}}
>>>>>>> a64bc3fb
  ;; Cljsbuild configuration. Also see profiles.clj
  :cljsbuild {:builds {:pepa {:source-paths ["src/" "src-cljs/"]
                              :compiler {:output-to "resources/public/pepa.js"
                                         :output-dir "resources/public/out/"
                                         :source-map "resources/public/pepa.js.map"
                                         :asset-path "out/"
                                         :main pepa.core
                                         :cache-analysis true
                                         :optimizations :none
                                         :pretty-print true}}}}
  :clean-targets ^{:protect false} [[:cljsbuild :builds :pepa :compiler :output-to]
                                    [:cljsbuild :builds :pepa :compiler :output-dir]
                                    :target-path :compile-path])<|MERGE_RESOLUTION|>--- conflicted
+++ resolved
@@ -13,14 +13,7 @@
                  [org.postgresql/postgresql "9.3-1102-jdbc41"]
 
                  ;; Web
-<<<<<<< HEAD
-                 [org.immutant/web "2.0.0-beta2"]
-                 [compojure "1.3.2"]
-                 [com.cognitect/transit-clj "0.8.269"]
-                 [ring-transit "0.1.3"]
-=======
                  [ring/ring-core "1.3.2"]
->>>>>>> a64bc3fb
                  [ring/ring-json "0.3.1"]
                  
                  [org.immutant/web "2.0.1"]
@@ -51,10 +44,6 @@
                  [javax.mail/mail "1.4.7"
                   :exclusions [javax.activation/activation]]
                  [org.subethamail/subethasmtp "3.1.7"
-<<<<<<< HEAD
-                  :exclusions [org.slf4j/slf4j-api]]]
-  :exclusions [org.clojure/data.json log4j/log4j]
-=======
                   :exclusions [org.slf4j/slf4j-api]]
 
                  ;; Printing
@@ -63,7 +52,6 @@
   :exclusions [org.clojure/data.json
                log4j/log4j
                org.clojure/tools.reader]
->>>>>>> a64bc3fb
   :plugins [[lein-cljsbuild "1.0.4"]]
   :jvm-opts ["-XX:+UseConcMarkSweepGC"
              "-XX:+CMSClassUnloadingEnabled"
@@ -78,21 +66,6 @@
                    
                    :repl-options {:nrepl-middleware [cemerick.piggieback/wrap-cljs-repl]}}
              ;; We store the cljs-deps here so they won't get added to the uberjar
-<<<<<<< HEAD
-             :provided {:dependencies [[org.clojure/clojurescript "0.0-3149"]
-                                       [com.cemerick/piggieback "0.1.6-SNAPSHOT"]
-                                       [com.cognitect/transit-cljs "0.8.205"]
-                                       [org.omcljs/om "0.8.8"]
-                                       [cljsjs/react-with-addons "0.12.2-8"]
-                                       [org.clojars.the-kenny/nom "0.1.1"]
-                                       [org.clojars.the-kenny/garden "1.3.0-SNAPSHOT"]
-                                       [sablono "0.3.4"]
-                                       [secretary "1.2.2"]
-                                       [the/parsatron "0.0.7"]
-
-                                       [org.clojars.the-kenny/weasel "0.6.1-SNAPSHOT"]]
-                        :exclusions [cljsjs/react]}}
-=======
              :provided {:dependencies [[org.clojure/clojurescript "0.0-3297"]
                                        [com.cognitect/transit-cljs "0.8.215"]
                                        [org.omcljs/om "0.8.8"]
@@ -104,7 +77,6 @@
                                        [the/parsatron "0.0.7"]
 
                                        [org.clojars.the-kenny/weasel "0.7.0-SNAPSHOT"]]}}
->>>>>>> a64bc3fb
   ;; Cljsbuild configuration. Also see profiles.clj
   :cljsbuild {:builds {:pepa {:source-paths ["src/" "src-cljs/"]
                               :compiler {:output-to "resources/public/pepa.js"
