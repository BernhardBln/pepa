--- conflicted
+++ resolved
@@ -17,11 +17,8 @@
                  [ring/ring-json "0.4.0"]
                  
                  [org.immutant/web "2.1.0"]
-<<<<<<< HEAD
-=======
                  [org.immutant/scheduling "2.1.0"]
 
->>>>>>> 4de13629
                  [liberator "0.13"]
                  [compojure "1.4.0"]
                  [hiccup "1.0.5"]
@@ -68,23 +65,15 @@
   :profiles {:repl {:plugins [[cider/cider-nrepl "0.9.1"]]
                     :repl-options {:timeout 300000
                                    :init-ns user}}
-<<<<<<< HEAD
-             :dev {:dependencies [[lein-figwheel "0.3.9" :exclusions [cider/cider-nrepl]]]
-=======
              :dev {:dependencies [[lein-figwheel "0.4.1" :exclusions [cider/cider-nrepl]]]
                    :plugins [[lein-figwheel "0.3.3" :exclusions [cider/cider-nrepl]]]
->>>>>>> 4de13629
                    :cljsbuild {:builds {:pepa {:source-paths ["dev"]
                                                :figwheel {:on-jsload "pepa.core/on-js-reload"}
                                                :compiler {:source-map "resources/public/pepa.js.map"
                                                           :optimizations :none
                                                           :pretty-print true}}}}}
              ;; We store the cljs-deps here so they won't get added to the uberjar
-<<<<<<< HEAD
-             :provided {:dependencies [[org.clojure/clojurescript "1.7.122"]
-=======
              :provided {:dependencies [[org.clojure/clojurescript "1.7.145"]
->>>>>>> 4de13629
                                        [com.cognitect/transit-cljs "0.8.225"]
                                        [org.omcljs/om "0.9.0"]
                                        [org.clojars.the-kenny/nom "0.1.1"]
