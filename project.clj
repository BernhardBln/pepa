(defproject pepa "0.1.0-SNAPSHOT"
  :description "FIXME: write description"
  :url "http://example.com/FIXME"
  :license {:name "Eclipse Public License"
            :url "http://www.eclipse.org/legal/epl-v10.html"}
  :dependencies [[org.clojure/clojure "1.7.0-beta2"]
                 [com.stuartsierra/component "0.2.3"]
                 [org.clojure/tools.namespace "0.2.10"]

                 ;; DB
                 [org.clojure/java.jdbc "0.3.6"]
                 [com.mchange/c3p0 "0.9.5"]
                 [org.postgresql/postgresql "9.3-1102-jdbc41"]

                 ;; Web
                 [org.immutant/web "2.0.0"]
                 [compojure "1.3.4"]
                 [ring/ring-devel "1.3.2"
                  :exclusions [ring/ring-core]]
                 [com.cognitect/transit-clj "0.8.271"]
                 [ring-transit "0.1.3"]
                 [ring/ring-json "0.3.1"]
                 [hiccup "1.0.5"]
                 [liberator "0.12.2"]
                 [io.clojure/liberator-transit "0.3.0"]
                 [org.clojure/data.json "0.2.6"]

                 ;; Utility
                 [org.clojure/core.async "0.1.346.0-17112a-alpha"]
                 [org.clojure/core.match "0.2.2"]

                 ;; Logging
                 [org.clojure/tools.logging "0.3.1"]
                 [ch.qos.logback/logback-classic "1.1.3"]

                 ;; E-Mail
                 [javax.mail/mail "1.4.7"
                  :exclusions [javax.activation/activation]]
<<<<<<< HEAD
                 [org.subethamail/subethasmtp "3.1.7"]

                 ;; Printing
                 [com.bevuta/lpd "0.1.0"]
                 [javax.jmdns/jmdns "3.4.1"]]
=======
                 [org.subethamail/subethasmtp "3.1.7"
                  :exclusions [org.slf4j/slf4j-api]]]
  :exclusions [org.clojure/data.json
               log4j/log4j]
>>>>>>> df7f6104
  :plugins [[lein-cljsbuild "1.0.4"]]
  :jvm-opts ["-XX:+UseConcMarkSweepGC"
             "-XX:+CMSClassUnloadingEnabled"
             "-XX:MaxPermSize=128M"]
  :source-paths ["src/" "src-cljs/"]
  :main pepa.core
  :profiles {:repl {:plugins [[cider/cider-nrepl "0.9.0-SNAPSHOT"]]
                    :repl-options {:timeout 300000
                                   :init-ns user}}
             :dev {:dependencies [[com.cemerick/piggieback "0.2.1"]
                                  [org.clojure/tools.nrepl"0.2.10"]]
                  
                   :repl-options {:nrepl-middleware [cemerick.piggieback/wrap-cljs-repl]}}
             ;; We store the cljs-deps here so they won't get added to the uberjar
             :provided {:dependencies [[org.clojure/clojurescript "0.0-3269"]
                                       [com.cognitect/transit-cljs "0.8.207"]
                                       [org.omcljs/om "0.8.8"]
                                       [org.clojars.the-kenny/nom "0.1.1"]
                                       [org.clojars.the-kenny/garden "1.3.0-SNAPSHOT"]
                                       [sablono "0.3.4" :exclusions [cljsjs/react]]
                                       [secretary "1.2.3"]
                                       [the/parsatron "0.0.7"]

                                       [org.clojars.the-kenny/weasel "0.7.0-SNAPSHOT"]]}}
  ;; Cljsbuild configuration. Also see profiles.clj
  :cljsbuild {:builds {:pepa {:source-paths ["src/" "src-cljs/"]
                              :compiler {:output-to "resources/public/pepa.js"
                                         :output-dir "resources/public/out/"
                                         :source-map "resources/public/pepa.js.map"
                                         :asset-path "out/"
                                         :main pepa.core
                                         :cache-analysis true
                                         :optimizations :none
                                         :pretty-print true}}}}
  :clean-targets ^{:protect false} [[:cljsbuild :builds :pepa :compiler :output-to]
                                    [:cljsbuild :builds :pepa :compiler :output-dir]
                                    :target-path :compile-path])<|MERGE_RESOLUTION|>--- conflicted
+++ resolved
@@ -36,18 +36,14 @@
                  ;; E-Mail
                  [javax.mail/mail "1.4.7"
                   :exclusions [javax.activation/activation]]
-<<<<<<< HEAD
-                 [org.subethamail/subethasmtp "3.1.7"]
+                 [org.subethamail/subethasmtp "3.1.7"
+                  :exclusions [org.slf4j/slf4j-api]]
 
                  ;; Printing
                  [com.bevuta/lpd "0.1.0"]
                  [javax.jmdns/jmdns "3.4.1"]]
-=======
-                 [org.subethamail/subethasmtp "3.1.7"
-                  :exclusions [org.slf4j/slf4j-api]]]
   :exclusions [org.clojure/data.json
                log4j/log4j]
->>>>>>> df7f6104
   :plugins [[lein-cljsbuild "1.0.4"]]
   :jvm-opts ["-XX:+UseConcMarkSweepGC"
              "-XX:+CMSClassUnloadingEnabled"
