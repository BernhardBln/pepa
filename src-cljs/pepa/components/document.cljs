--- conflicted
+++ resolved
@@ -97,14 +97,10 @@
           document-date (:document-date document)
           str-value (when document-date (format-date document-date))]
       (if-not editing?
-<<<<<<< HEAD
-        [:span.value {:key "value", :title (str str-value)
-=======
         [:span.value.editable {:key "value", :title (str value)
->>>>>>> d1c64d84
-                      :on-click (fn [e]
-                                  (when supported?
-                                    (om/set-state! owner :editing? true)))}
+                               :on-click (fn [e]
+                                           (when supported?
+                                             (om/set-state! owner :editing? true)))}
          (or str-value
              (when supported? "Click to set"))]
         (let [on-submit! (fn [e]
