--- conflicted
+++ resolved
@@ -396,14 +396,7 @@
          [:img (list
                 {:max-height "100%"
                  :padding {:left (px page-padding)
-<<<<<<< HEAD
                            :right (px page-padding)}}
-=======
-                           :right (px page-padding)}
-                 :position :absolute
-                 :top "50%", :right "50%"}
-                ^:prefix {:transform "translate(50%,-50%)"}
->>>>>>> e7f34a29
                 (calc-property :max-width ["100%" - (* 2 page-padding)]))]]
         (let [title-padding 5
               title-height (em 2)]
