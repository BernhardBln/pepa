--- conflicted
+++ resolved
@@ -112,18 +112,11 @@
       true
       "Dashboard")))
 
-<<<<<<< HEAD
 (ui/defcomponent ^:private document-count [state]
   (render [_]
-    [:span.document-count (str "(" (count (document-ids state)) ")")]))
-=======
-(defn ^:private document-count [state]
-  (om/component
-   (html
     [:span.document-count
      (when-let [ids (seq (document-ids state))]
-       (str "(" (count ids) ")"))])))
->>>>>>> 89e69851
+       (str "(" (count ids) ")"))]))
 
 ;;; Should be twice the document-height or so.
 (def +scroll-margin+ 500)
@@ -167,7 +160,6 @@
       (every? nil? ((juxt :count :scroll) (get-in state [:navigation :query-params])))
       (set! (.-scrollTop el) 0))))
 
-<<<<<<< HEAD
 (ui/defcomponent dashboard [state owner]
   om/ICheckState
   (will-mount [_]
@@ -188,7 +180,7 @@
       [:.workflow.dashboard
        [:.pane {:style {:width (str "calc(100% - " sidebar-width "px - 2px)")}}
         [:header
-         (dashboard-title state)
+         (dashboard-title state owner)
          (om/build document-count state)]
         [:.documents {:ref "documents"
                       :on-scroll (partial on-documents-scroll state owner)}
@@ -199,44 +191,6 @@
                          {:key :id}))]]
        [:.pane {:style {:width sidebar-width}}
         (om/build filter-sidebar state)]])))
-=======
-(defn dashboard [state owner]
-  (reify
-    om/ICheckState
-    om/IWillMount
-    (will-mount [_]
-      (go
-        (<! (search-maybe! state owner :force-update))
-        (<! (fetch-missing-documents! state owner))
-        (scroll-to-offset! state owner)))
-    om/IDidUpdate
-    (did-update [_ _ _]
-      (go
-        (<! (search-maybe! state owner))
-        (<! (fetch-missing-documents! state owner))
-        (scroll-to-offset! state owner)))
-    om/IRenderState
-    (render-state [_ local-state]
-      ;; Show all documents with ids found in :dashboard/document-ids
-      (let [document-ids (page-ids state)
-            sidebar-width (get (om/observe owner (data/ui-sidebars)) ::sidebar
-                               css/default-sidebar-width)]
-        (html
-         [:.workflow.dashboard
-          [:.pane {:style {:width (str "calc(100% - " sidebar-width "px - 2px)")}}
-           [:header
-            (dashboard-title state owner)
-            (om/build document-count state)]
-           [:.documents {:ref "documents"
-                         :on-scroll (partial on-documents-scroll state owner)}
-            (let [documents (->> document-ids
-                                 (map (partial get (:documents state)))
-                                 (remove nil?))]
-              (om/build-all document-preview documents
-                            {:key :id}))]]
-          [:.pane {:style {:width sidebar-width}}
-           (om/build filter-sidebar state)]])))))
->>>>>>> 89e69851
 
 (defmethod draggable/pos->width ::sidebar [_ sidebar [x _]]
   (draggable/limit
