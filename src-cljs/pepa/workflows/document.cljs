(ns pepa.workflows.document
  (:require [om.core :as om :include-macros true]
            [cljs.core.async :as async :refer [alts! <!]]
            [clojure.string :as s]

            [pepa.api :as api]
            [pepa.data :as data]
            [pepa.navigation :as nav]
            [pepa.style :as css]
            [nom.ui :as ui]

            [pepa.components.utils :as utils]
            [pepa.components.page :as page]
            [pepa.components.tags :as tags]
            [pepa.components.document :as document]
            [pepa.components.draggable :as draggable]
            [goog.events.KeyCodes :as keycodes])
  (:require-macros [cljs.core.async.macros :refer [go go-loop]]
                   [cljs.core.match.macros :refer [match]])
  (:import [goog.i18n DateTimeFormat DateTimeParse]))

;;; Editable Title Header

(defn ^:private save-title! [document owner e]
  (.preventDefault e)
  (go
    (try
      (om/set-state! owner :working? true)
      (<! (api/update-document! (assoc @document
                                       :title (om/get-state owner :title))))
      (om/set-state! owner :editing? false)
      (finally
        (om/set-state! owner :working? false)))))

(ui/defcomponent ^:private thumbnail-pane-header [document owner _]
  (init-state [_]
    {:title (om/value (:title document))
     :editing? false})
  (did-update [_ _ prev-state]
    (utils/focus-if owner prev-state :editing? "input" :move-caret))
  (render-state [_ {:keys [title editing?]}]
    (let [save-title! (partial save-title! document owner)]
      [:header {:on-click (when-not editing?
                            #(doto owner
                               (om/update-state! :editing? not)
                               (om/set-state! :title (-> document :title om/value))))
                :title (:title document)}
       (if editing?
         (list
          [:form {:on-submit save-title!}
           [:input.title {:value title
                          :key "title-input"
                          :ref "input"
                          :on-click #(.stopPropagation %)
                          :on-key-down (fn [e]
                                         (when (= keycodes/ESC e.keyCode)
                                           (om/set-state! owner :editing? false)))
                          :on-change (fn [e]
                                       (om/set-state! owner :title e.currentTarget.value))}]
           [:button.save {:type :submit
                          :key "save-button"
                          :on-click #(.stopPropagation %)}
            "Save"]])
         (:title document))])))

(defn ^:private scroll-maybe [page owner prev-state]
  (when (and (= page (om/get-state owner :current-page))
             ;; Don't scroll if we have the same ID
             (not= (:id page) (:id (:current-page prev-state))))
    (let [el (om/get-node owner)]
      (.scrollIntoView el))))

(ui/defcomponent ^:private page-cell [page owner opts]
  (did-mount [_]
    (scroll-maybe (om/value page) owner nil))
  (did-update [_ _ prev-state]
    (scroll-maybe (om/value page) owner prev-state))
  (render-state [_ {:keys [current-page events]}]
    (assert (:view opts))
    [:li {:class [(when (= page current-page) "current")]
          :on-click (fn [e]
                      (async/put! events (om/value page))
                      (.preventDefault e))}
     (om/build (:view opts) page {:opts opts})]))

(ui/defcomponent ^:private thumbnail-list [pages owner]
  (render-state [_ {:keys [events current-page]}]
    [:ul.pages {:tab-index 0
                :on-key-down (fn [e]
                               (when-let [key (#{38 40} (.-keyCode e))]
                                 (case key
                                   38 (async/put! events :prev)
                                   40 (async/put! events :next))
                                 (.preventDefault e)))}
     (om/build-all page-cell pages
                   {:key :id
                    :init-state {:events events}
                    :state {:current-page current-page}
                    :opts {:enable-rotate? true
                           :view page/thumbnail}})]))

(ui/defcomponent ^:private thumbnails [document owner]
  (render-state [_ state]
    [:.thumbnails
     (om/build thumbnail-pane-header document)
     (om/build draggable/resize-draggable nil
               {:opts {:sidebar ::thumbnails}})
     (om/build thumbnail-list (:pages document)
               ;; Just pass down the whole state
               {:state state})]))

(ui/defcomponent ^:private pages-pane-header [document]
  (render [_]
    [:header
     [:label.dropdown
      "Show"
      [:select {:disabled true}
       [:option "PDF"]
       [:option "Plain Text"]]]]))

(ui/defcomponent ^:private pages-list [pages owner]
  (render-state [_ {:keys [events current-page]}]
    [:ul.pages {:tab-index 0}
     (om/build-all page-cell pages
                   {:key :id
                    :init-state {:events events}
                    :state {:current-page current-page}
                    :opts {:view page/full}})]))

(ui/defcomponent ^:private pages [document owner]
  (render-state [_ state]
    [:.full
     (om/build pages-pane-header document)
     (om/build pages-list (:pages document)
               {:state state})]))

(ui/defcomponent ^:private meta-pane [{:keys [document-date] :as document} owner]
  (render [_]
    [:.sidebar
     [:header "Meta"]
     (om/build draggable/resize-draggable nil
               {:opts {:sidebar ::meta}})
<<<<<<< HEAD

     ;; TODO: handle channels to set document tags
     (om/build document/document-sidebar [document])]))
=======
     [:aside
      (om/build document/meta-table document)
      ;; Input Fields: Tags, Sharing, Notes, etc.
      [:.fields
       (om/build tags/tags-input document
                 {:state (om/get-state owner)})]
      
      ;; Buttons: Download, Delete, etc.
      [:.buttons
       [:button.download {:on-click #(js/window.open
                                      (str "/documents/" (:id document) "/download"))}
        "Download"]
       [:button.delete {:disabled true}
        "Nukular vernichten"]]]]))
>>>>>>> 71a426f1

(defn ^:private next-page [pages page]
  (->> pages 
       (drop-while #(not= % page))
       (second)))

(defn ^:private prev-page [pages page]
  (next-page (reverse pages) page))

(defn ^:private page-idx [pages page]
  (some (fn [[idx p]] (when (= page p) idx))
        (map-indexed vector pages)))

(defn ^:private handle-page-click! [document owner event]
  (let [pages (:pages document)
        page (om/get-state owner :page-number)
        page (case event
               :next (min (inc page) (count pages))
               :prev (max (dec page) 1)
               (inc (page-idx pages event)))]
    (-> (nav/nav->route {:route [:document (:id document)]
                         :query-params {:page page}})
        (nav/navigate! :ignore-history))))

(ui/defcomponent document [document owner]
  (init-state [_]
    {:page-number 1
     :pages (async/chan)
     :tag-changes (async/chan)
     :date-changes (async/chan)})
  (will-mount [_]
    ;; Start handling tag change events etc.
    (go-loop []
      (let [{:keys [pages tag-changes date-changes]} (om/get-state owner)
            [event port] (alts! [pages tag-changes date-changes])]
        (when (and event port)
          (condp = port
            pages
            (handle-page-click! @document owner event)
            
            tag-changes
            (let [[op tag] event]
              ;; Deref to get the 'actual' value (might be stale)
              (-> @document
                  (update-in [:tags] (case op
                                       :add data/add-tags
                                       :remove data/remove-tags)
                             [tag])
                  (api/update-document!)))

            date-changes
            (let [date (js/Date.)]
              (.parse (DateTimeParse. "yyyy-MM-dd") event date)
              (-> @document
                  (assoc :document-date date)
                  (api/update-document!))))
          (recur)))))
  (render-state [_ state] 
    (let [{:keys [page-number]} state
          page-events (:pages state)
          tag-changes (:tag-changes state)
          date-changes (:date-changes state)
          sidebars (om/observe owner (data/ui-sidebars))
          current-page (nth (:pages (om/value document))
                            (dec (or page-number 1)))]
      [:.workflow.document
       ;; Left (thunbmail) pane
       (let [width (get sidebars ::thumbnails
                        css/default-sidebar-width)]
         [:.pane {:style {:min-width width :max-width width}
                  :key "thumbnail-pane"}
          (om/build thumbnails document
                    {:init-state {:events page-events}
                     :state {:current-page current-page}})])
       [:.pane {:key "pages-pane"}
        (om/build pages document
                  {:init-state {:events page-events}
                   :state {:current-page current-page}})]
       ;; Right (meta) pane
       (let [width (get sidebars ::meta
                        css/default-sidebar-width)]
         [:.pane {:style {:min-width width :max-width width}
                  :key "meta-pane"}
          (om/build meta-pane document
                    {:init-state {:tags tag-changes
                                  :date date-changes}})])])))

(defmethod draggable/pos->width ::thumbnails [sidebars sidebar [x _]]
  (draggable/limit
   (- x (get sidebars :root/sidebar
             css/default-sidebar-width))
   100 400))

(defmethod draggable/pos->width ::meta [_ sidebar [x _]]
  (draggable/limit
   (- (draggable/viewport-width) x)))<|MERGE_RESOLUTION|>--- conflicted
+++ resolved
@@ -140,26 +140,8 @@
      [:header "Meta"]
      (om/build draggable/resize-draggable nil
                {:opts {:sidebar ::meta}})
-<<<<<<< HEAD
-
      ;; TODO: handle channels to set document tags
      (om/build document/document-sidebar [document])]))
-=======
-     [:aside
-      (om/build document/meta-table document)
-      ;; Input Fields: Tags, Sharing, Notes, etc.
-      [:.fields
-       (om/build tags/tags-input document
-                 {:state (om/get-state owner)})]
-      
-      ;; Buttons: Download, Delete, etc.
-      [:.buttons
-       [:button.download {:on-click #(js/window.open
-                                      (str "/documents/" (:id document) "/download"))}
-        "Download"]
-       [:button.delete {:disabled true}
-        "Nukular vernichten"]]]]))
->>>>>>> 71a426f1
 
 (defn ^:private next-page [pages page]
   (->> pages 
