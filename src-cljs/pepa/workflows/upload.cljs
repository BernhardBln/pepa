--- conflicted
+++ resolved
@@ -43,14 +43,8 @@
         (finally
           (om/update! row :working? false))))))
 
-<<<<<<< HEAD
-(ui/defcomponent ^:provate progress-bar [progress]
+(ui/defcomponent ^:private progress-bar [progress]
   (render [_]
-=======
-(defn ^:private progress-bar [progress]
-  (om/component
-   (html
->>>>>>> 89e69851
     [:.progress
      [:.bar {:style {:width (str (* progress 100) "%")}}]]))
 
