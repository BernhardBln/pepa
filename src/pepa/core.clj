(ns pepa.core
  (:require [com.stuartsierra.component :as component]
            [pepa.config :as config]
            [pepa.db :as db]
            [pepa.bus :as bus]
            [pepa.web :as web]
            [pepa.smtp :as smtp]
            [pepa.processor.file-page-extractor :as fpe]
            [pepa.processor.page-ocr :as page-ocr]
            [pepa.processor.page-renderer :as page-renderer]
            [pepa.printing :as printing]
            [pepa.init :as init]

            [pepa.log :refer [wrap-logging]]

            [clojure.core.match :refer [match]])
  (:gen-class))

(defn make-system []
<<<<<<< HEAD
  (component/system-map
   :config (config/make-component)
   :bus (bus/make-component)
   :db (component/using
         (db/make-component)
         [:config :bus])
   :file-page-extractor (component/using
                          (fpe/make-component)
                          [:config :db :bus])
   :page-renderer (component/using
                    (page-renderer/make-component)
                    [:config :db :bus])
   :page-ocr (component/using
               (page-ocr/make-component)
               [:config :db :bus])
   :web (component/using
          (web/make-component)
          [:config :db :file-page-extractor])
   :smtp (component/using
           (smtp/make-component)
           [:config :db])
   :lpd (component/using
         (printing/make-lpd-component)
         [:config])))
=======
  (-> (component/system-map
       :config (config/make-component)
       :bus (bus/make-component)
       :db (component/using
            (db/make-component)
            [:config :bus])
       :file-page-extractor (component/using
                             (fpe/make-component)
                             [:config :db :bus])
       :page-renderer (component/using
                       (page-renderer/make-component)
                       [:config :db :bus])
       :page-ocr (component/using
                  (page-ocr/make-component)
                  [:config :db :bus])
       :web (component/using
             (web/make-component)
             [:config :db :bus :file-page-extractor])
       :smtp (component/using
              (smtp/make-component)
              [:config :db]))
      (wrap-logging)))
>>>>>>> df7f6104

(defn -main [& args]
  (match [(vec args)]
    [["--init"]] (do (println "Writing config files...")
                     (init/write-schema)
                     (init/write-config))
    [[]] (component/start (make-system))
    :else (println "Unsupported command line flags:" args)))<|MERGE_RESOLUTION|>--- conflicted
+++ resolved
@@ -17,32 +17,6 @@
   (:gen-class))
 
 (defn make-system []
-<<<<<<< HEAD
-  (component/system-map
-   :config (config/make-component)
-   :bus (bus/make-component)
-   :db (component/using
-         (db/make-component)
-         [:config :bus])
-   :file-page-extractor (component/using
-                          (fpe/make-component)
-                          [:config :db :bus])
-   :page-renderer (component/using
-                    (page-renderer/make-component)
-                    [:config :db :bus])
-   :page-ocr (component/using
-               (page-ocr/make-component)
-               [:config :db :bus])
-   :web (component/using
-          (web/make-component)
-          [:config :db :file-page-extractor])
-   :smtp (component/using
-           (smtp/make-component)
-           [:config :db])
-   :lpd (component/using
-         (printing/make-lpd-component)
-         [:config])))
-=======
   (-> (component/system-map
        :config (config/make-component)
        :bus (bus/make-component)
@@ -63,9 +37,11 @@
              [:config :db :bus :file-page-extractor])
        :smtp (component/using
               (smtp/make-component)
-              [:config :db]))
+              [:config :db])
+       :lpd (component/using
+             (printing/make-lpd-component)
+             [:config]))
       (wrap-logging)))
->>>>>>> df7f6104
 
 (defn -main [& args]
   (match [(vec args)]
