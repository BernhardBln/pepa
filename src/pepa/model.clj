(ns pepa.model
  (:require [pepa.db :as db]
            [pepa.pdf :as pdf]
            [pepa.model.query :as query]
            [pepa.mime :as mime]
            [pepa.util :refer [slurp-bytes with-temp-file]]
            [pepa.log :as log]
            
            [clojure.string :as s]
            [clojure.set :as set]
            [clojure.java.io :as io])
  (:import [java.sql Date SQLException]))

;;; File Handling

(defn processing-status [db file]
  (-> (db/query db ["SELECT status FROM files WHERE id = ?" file])
      first
      :status))

(defn page-ids [db file]
  (->> (db/query db ["SELECT id FROM pages WHERE file = ? ORDER BY number" file])
       (map :id)))

(defn ^:private store-file*! [db {:keys [content-type origin name data]}]
  (assert content-type)
  (assert origin)
  (assert data)
  (first (db/insert! db
                     :files
                     {:content_type content-type
                      :origin origin
                      :name name
                      :data data})))

(defn store-file! [db attrs]
  (db/with-transaction [db db]
    (log/info db "Storing file" attrs)
    (let [file (store-file*! db attrs)]
      (db/notify! db :files/new {:files [(:id file)]})
      file)))

(defn store-files! [db files extra-attrs]
  (db/with-transaction [db db]
    (if-let [files (seq files)]
      (do
        (log/info db "Storing files" files)
        (let [files (mapv (fn [file]
                            (store-file*! db (merge extra-attrs file)))
                          files)]
          (db/notify! db :files/new {:files (mapv :id files)})
          files))
      (log/warn db "store-files!: `files' is empty!"))))

(defn file-documents
  "Returns a list of document-ids which are linked to FILE."
  [db file]
  (->> (db/query db ["SELECT id from documents WHERE file = ?" file])
       (map :id)))

;;; Page Functions

(defn rotate-page [db page-id rotation]
  (assert (zero? (mod rotation 90)))
  (log/info db "Rotating page" page-id "to" rotation "degrees")
  (db/with-transaction [db db]
    (db/notify! db :pages/updated)
    (db/update! db :pages {:rotation rotation} ["id = ?" page-id])))

(def ^:private pg-array->set (comp set #(when % (.getArray %))))

(defn get-pages [db ids]
  (if-not (seq ids)
    []
    (->> (pepa.db/query db (db/sql+placeholders
                            "SELECT id, rotation, number, render_status AS \"render-status\", ocr_status AS \"ocr-status\", array_agg(dpi) AS dpi
                             FROM pages AS p
                             LEFT JOIN page_images AS pi ON pi.page = p.id
                             WHERE id IN (%s)
                             GROUP BY id
                             ORDER BY p.file, p.number"
                            ids))
         ;; Make a set out of the strange Postgres-Array
         (mapv #(update-in % [:dpi] pg-array->set)))))



;;; Document Functions

(defn ^:private dissoc-fks [fk rows]
  (map #(dissoc % fk) rows))

(defn ^:private get-associated [db sql ids fk]
  (db/query db
            (db/sql+placeholders sql ids)
            :result-set-fn (fn [result]
                             (let [grouped (group-by fk result)]
                               (zipmap (keys grouped)
                                       (map (partial dissoc-fks fk)
                                            (vals grouped)))))))

(defn get-documents [db ids]
  (db/with-transaction [conn db]
    (if-not (seq ids)
      []
      (let [documents (db/query conn (db/sql+placeholders "SELECT id, title, created, modified, document_date, notes FROM documents WHERE id IN (%s)" ids))
            pages (get-associated conn "SELECT dp.document, p.id, p.rotation, p.render_status AS \"render-status\",
                                          (SELECT array_agg(dpi) from page_images where page = id) AS dpi
                                        FROM pages AS p
                                        JOIN document_pages AS dp
                                          ON dp.page = p.id
                                        WHERE dp.document IN (%s)
                                        ORDER BY dp.number"
                                  ids :document)
            tags (get-associated conn "SELECT dt.document, t.name 
                                       FROM document_tags AS dt
                                       JOIN tags AS t ON t.id = dt.tag
                                       WHERE dt.document IN (%s) 
                                       ORDER BY dt.seq"
                                 ids :document)]
        (map (fn [{:keys [id] :as document}]
               (-> document
                   (assoc :pages (->> (vec (get pages id))
                                      (mapv #(update-in % [:dpi] pg-array->set)))
                          :tags (mapv :name (get tags id))
                          :document-date (:document_date document))
                   (dissoc :document_date)))
             documents)))))

(defn get-document [db id]
  (first (get-documents db [id])))

;;; Query Documents

(def ^:private documents-base-query
  "SELECT d.id, d.title, dp.page FROM documents AS d JOIN document_pages AS dp ON dp.document = d.id AND dp.number = 0")

(defn ^:private documents-query [query]
  (let [[condition params] (query/->sql query)]
    (cons (str documents-base-query
               " LEFT JOIN document_tags AS dt ON dt.document = d.id LEFT JOIN tags AS t ON dt.tag = t.id GROUP BY d.id, d.title, dp.page HAVING "
               condition)
          params)))

(defn query-documents [db & [query]]
  (map #(set/rename-keys %1 {:document_date :document-date})
       (if (nil? query)
         (db/query db documents-base-query)
         (db/query db (documents-query query)))))

(defn document-file
  "Returns the id of the file associated to document with ID. Might be
  nil."
  [db id]
  (-> (db/query db ["SELECT file FROM documents WHERE id = ?" id])
      first
      :file))

(defn document-pages
  "Returns a list of pages for the document with ID."
  [db id]
  (db/query db ["SELECT p.id, p.file, p.number, p.rotation
                 FROM pages AS p
                 JOIN document_pages AS dp on dp.page = p.id
                 WHERE dp.document = ?
                 ORDER BY dp.number" id]))

;;; Modify Documents

(defn add-pages*! [db document page-ids]
  (assert (every? number? page-ids))
  (db/insert-coll! db :document_pages
                   (map (fn [page number]
                          {:document document
                           :page page
                           :number number})
                        page-ids
                        (range))))

(defn add-pages! [db document page-ids]
  (log/info db "Adding pages to document" (str document ":") page-ids)
  (db/with-transaction [db db]
    (add-pages*! db document page-ids)
    (db/notify! db :documents/updated {:id document})))

(defn set-pages*! [db document page-ids]
  (db/with-transaction [db db]
    (db/delete! db :document_pages ["document = ?" document])
    (add-pages*! db document page-ids)))

(defn set-pages! [db document page-ids]
  (log/info db "Replacing pages for document" (str document ":") page-ids)
  (db/with-transaction [db db]
    (set-pages*! db document page-ids)
    (db/notify! db :documents/updated {:id document})))

<<<<<<< HEAD
=======
(defn process-file-link! [db document]
  (db/with-transaction [db db]
    (let [file (document-file db document)]
      (assert file)
      (assert (= :processing-status/processed (processing-status db file)))
      (add-pages*! db document (page-ids db file))
      (db/update! db :documents {:file nil} ["id = ?" document]))))

>>>>>>> 0e945eba
(defn ^:private link-file*!
  "Sets a db-attribute to tell the processor to link all pages from
  FILE to DOCUMENT. Also handles already processed files."
  [db document file]
  (db/with-transaction [db db]
    (if (= :processing-status/processed (processing-status db file))
      ;; Link pages if file is already processed
      (process-file-link! db document)
      (db/update! db :documents {:file file} ["id = ?" document]))))

(defn link-file! [db document file]
  (log/info db "Linking document" document "to file" file)
  (db/with-transaction [db db]
    (link-file*! db document file)
    (db/notify! db :documents/updated {:id document})))

(declare add-tags*! remove-tags*!)

(defn create-document!
  [db {:keys [title tags notes
              page-ids file]}]
  (assert (every? string? tags))
  (assert (or (nil? notes) (string? notes)))
  (assert (let [p (seq page-ids)
                q file]
            ;; XOR
            (and (or p q) (not (and p q))))
          "Can't pass page-ids AND file.")
  (log/info db "Creating document" {:title title
                                    :tags tags
                                    :notes notes
                                    :page-ids page-ids
                                    :file file})
  (db/with-transaction [conn db]
    (let [[{:keys [id]}] (db/insert! conn :documents
                                     {:title title
                                      :notes notes})]
      (when (seq tags)
        (add-tags*! conn id tags))
      (when (seq page-ids)
        (add-pages*! conn id page-ids))
      (when file
        (link-file*! conn id file))
      (db/notify! db :documents/new {:id id})
      id)))

(defn update-document!
  "Updates document with ID. PROPS is a map of changed
  properties (currently only :title, :document-date, :pages), ADDED-TAGS and REMOVED-TAGS are
  lists of added and removed tag-values (strings)."
  [db id props added-tags removed-tags]
  {:pre [(every? string? added-tags)
         (every? string? removed-tags)
         (every? #{:title :document-date :pages} (keys props))]}
  (log/info db "Updating document" id (pr-str {:props props
                                               :tags/added added-tags
                                               :tags/removed removed-tags}))
  (db/with-transaction [conn db]
    (if-let [document (get-document conn id)]
      (let [added-tags (set added-tags)
            removed-tags (set removed-tags)
            props (->
                   props
                   (update :document-date
                           (fn [date]
                             (some-> date (.getTime) (Date.))))
                   (set/rename-keys {:document-date :document_date}))
            ;; Subtract removed-tags from added-tags so we don't
            ;; create tags which will be removed instantly
            added-tags (set/difference added-tags removed-tags)]
        (remove-tags*! conn id removed-tags)
        (add-tags*! conn id added-tags)
        ;; Update document title if necessary
        (when-not (empty? props)
          (let [pages (:pages props)
                props (dissoc props :pages)]
            (db/update! conn :documents
                        props
                        ["id = ?" id])
            (when (and (sequential? pages)
                       (not= (mapv :id (document-pages db id))
                             (vec pages)))
              (when (empty? pages)
                (log/warn db "Updating document with empty list of pages:" id))
              (set-pages*! db id (vec pages)))))
        (db/notify! conn :documents/updated {:id id}))
      (throw (ex-info (str "Couldn't find document with id " id)
                      {:document/id id
                       :db db})))))

;;; Tag Functions

(defn normalize-tags [tags]
  {:pre [(every? string? tags)]}
  (->> tags
       (map s/lower-case)
       (map s/trim)
       (set)))

(defn ^:private tag->db-tag [tag]
  (assert (string? tag))
  {:name tag})

(defn origin-tag [origin]
  (when-not (s/blank? origin)
    (str "origin/" origin)))

(defn all-tags
  "Fetches a list of all known tags."
  [db]
  (mapv :name (db/query db ["SELECT name FROM tags ORDER BY name"])))

(defn document-tags [db document-id]
  (mapv :tag (db/query db ["SELECT tag FROM document_tags WHERE document = ?" document-id])))

(defn tag-document-counts
  "Returns a map from tag-name -> document-count."
  [db]
  (->> (db/query db ["SELECT t.name, COUNT(dt.document)
                      FROM tags AS t
                      JOIN document_tags AS dt ON dt.tag = t.id
                      WHERE (SELECT COUNT(*) FROM document_pages WHERE document = dt.document) > 0
                      GROUP BY t.name"])
       (map (juxt :name :count))
       (into {})))

(defn tag-documents [db tag]
  (->> (db/query db ["SELECT dt.document
                      FROM document_tags AS dt
                      JOIN tags AS t ON dt.tag = t.id
                      WHERE t.name = ? AND (SELECT COUNT(*) FROM document_pages WHERE document = dt.document) > 0
                      GROUP BY dt.document"
                     tag])
       (mapv :document)))

(defn ^:private get-or-create-tags!
  "Gets tags for TAG-VALUES from DB. Creates them if necessary."
  [db tag-values]
  ;; Nothing to do if TAG-VALUES is empty
  (if-not (seq tag-values)
    tag-values
    (db/with-transaction [conn db]
      (let [tag-values (normalize-tags tag-values)
            ;; NOTE: It's important that tag-values is not empty
            existing (db/query conn (db/sql+placeholders "SELECT id, name FROM tags WHERE name IN (%s)" tag-values))
            new (set/difference tag-values (set (map :name existing)))
            new (mapv tag->db-tag new)
            _ (log/debug db "Transparently creating new tags:" (pr-str new))
            new (db/insert-coll! conn :tags new)]
        (concat existing new)))))

(defn ^:private add-tags*! [db document-id tags]
  {:pre [(every? string? tags)
         (number? document-id)]}
  (db/with-transaction [db db]
    (let [db-tags (get-or-create-tags! db tags)
          old-tag-ids (document-tags db document-id)
          new-tag-ids (set/difference (set (map :id db-tags))
                                      (set old-tag-ids))]
      (when (seq new-tag-ids)
        (db/insert-coll! db :document_tags
                         (for [tag new-tag-ids]
                           {:document document-id :tag tag}))))))

(defn add-tags! [db document-id tags]
  (log/info db "Adding tags to document" document-id (set tags))
  (db/with-transaction [db db]
    (add-tags*! db document-id tags)
    (db/notify! db :documents/updated {:id document-id, :tags/new tags})))

(defn ^:private remove-tags*! [db document-id tags]
  (assert (every? string? tags))
  (assert (number? document-id))
  (when (seq tags)
    (db/with-transaction [db db]
      (when-let [tags (seq (db/query db (db/sql+placeholders "SELECT id, name FROM tags WHERE name IN (%s)" tags)))]
        (db/delete! db :document_tags
                    ;; TODO(mu): OH GOD PLEASE DON'T
                    (concat (db/sql+placeholders "tag IN (%s) AND document = ?" (map :id tags))
                            [document-id]))))))

(defn remove-tags! [db document-id tags]
  (log/info db "Removing tags from document" document-id (set tags))
  (db/with-transaction [db db]
    (remove-tags*! db document-id tags)
    (db/notify! db :documents/updated {:id document-id, :tags/removed tags})))

(defn remove-all-tags! [db document-id]
  (db/delete! db :document_tags ["document = ?" document-id]))

(defn auto-tag*! [db document-id tagging-config data]
  (let [tags (concat
              ;; Add origin-tag if enabled
              (when (:origin tagging-config)
                [(origin-tag (:origin data))])
              ;; Add sender-address as tag if configured
              (when (:mail/to tagging-config)
                [(:mail/to data)])
              (when (:mail/from tagging-config)
                [(:mail/from data)])
              (when (:printing/queue tagging-config)
                [(:printing/queue data)])
              ;; Add 'automatic' initial tags
              (when-let [tags (-> tagging-config :new-document seq)]
                (set tags)))]
    (add-tags*! db document-id (remove s/blank? tags))))

(defn auto-tag! [db document-id tagging-config data]
  (db/with-transaction [db db]
    (auto-tag*! db document-id tagging-config data)
    (db/notify! db :documents/updated {:id document-id})))

;;; Misc. Functions

(declare get-pages)

(defn inbox-origin? [config origin]
  (contains? (set (get-in config [:inbox :origins])) origin))

(defn inbox
  "Returns a vector of pages in the Inbox sorted by file and number."
  [db]
  (db/with-transaction [db db]
    (->> (db/query db ["SELECT page FROM inbox"])
         (map :page)
         ;; `get-pages' takes care of grouping/sorting
         (get-pages db))))

(defn add-to-inbox!
  "Unconditionally adds PAGES to inbox."
  [db page-ids]
  (log/info db "Adding pages" page-ids "to inbox")
  (db/with-transaction [db db]
    (db/notify! db :inbox/added {:pages page-ids})
    (db/insert-coll! db :inbox (for [id page-ids] {:page id}))))

(defn remove-from-inbox! [db page-ids]
  (log/info db "Removing pages" page-ids "from inbox")
  (db/with-transaction [db db]
    (when (seq page-ids)
      (db/notify! db :inbox/removed {:pages page-ids})
      (db/delete! db :inbox (db/sql+placeholders "page IN (%s)" page-ids)))))

;;; TODO(mu): We need to cache this stuff.
;;; TODO: Handle render-status here
;;; TODO: Move to pepa.pdf
(defn document-pdf
  "Generates a pdf-file for DOCUMENT-ID. Returns a file-object
  pointing to the (temporary) file. Caller must make sure to delete
  this file."
  [db document-id]
  (log/info db "Generating PDF for" document-id)
  ;; If the document has an associated file we can short-circuit the split&merge path
  (let [pages (document-pages db document-id)]
    (assert (seq pages))
    (let [files (db/query db (db/sql+placeholders "SELECT f.id, f.data FROM files as f WHERE f.id in (%s)"
                                                  (into #{} (map :file pages))))
          files (zipmap (map :id files) files)
          ;; file-id -> (page-number -> pdf-file)
          page-files (into {}
                           ;; Group pages by file so we don't create two temp files if we
                           ;; want two pages from the same document
                           (for [[file-id pages] (group-by :file pages)]
                             [file-id
                              (let [data (get-in files [file-id :data])]
                                (pdf/split-pdf data (map :number pages)))]))
          pages (map #(assoc % :pdf-file (get-in page-files [(:file %) (:number %)])) pages)]
      (let [page-files (map :pdf-file pages)]
        (try
          ;; Rotate the pages if necessary
          (let [page-files (for [page pages]
                             (let [original (:pdf-file page)]
                               (pdf/rotate-pdf-file original (:rotation page))))]
            (pdf/merge-pages page-files))
          (finally
            (doseq [file page-files]
              (.delete file))))))))

(defn mime-message->files [input]
  (->> (mime/message-parts input)
       (filter mime/pdf-part?)
       (map #(hash-map :name (:filename %)
                       :data (slurp-bytes @(:content %))
                       :content-type "application/pdf"))))

;;; Sequence Number Stuff

(def ^:private sequenced-tables
  [:pages :page_images
   :files
   :documents :document_tags :document_pages
   :inbox
   :deletions])

(defn valid-seqs? [seq]
  (and (every? (set sequenced-tables) (keys seq))
       (every? integer? (vals seq))
       (= (set sequenced-tables) (set (keys seq)))))

(let [names (map name sequenced-tables)
      where (s/join ", " (map #(str % "_state_seq as " %) names))
      select (s/join ", " (map #(str % ".current as " %) names))
      query (str "SELECT " select " FROM " where)]
  (defn sequence-numbers [db]
    (-> db
        (db/query [query])
        (first))))

(defmulti ^:private changed-entities* (fn [db table seq-num] table))

(defmethod changed-entities* :default [_ _ _] nil)

(defmethod changed-entities* :documents [db _ seq-num]
  {:documents (mapv :id (db/query db ["SELECT id FROM documents WHERE state_seq > ?" seq-num]))})

(defmethod changed-entities* :document_pages [db _ seq-num]
  {:documents (->> (db/query db ["SELECT DISTINCT d.id
                                  FROM document_pages AS dp
                                  LEFT JOIN documents as d
                                    ON d.id = dp.document
                                  WHERE dp.state_seq > ?" seq-num])
                   (mapv :id))})

(defmethod changed-entities* :document_tags [db _ seq-num]
  (let [dts (db/query db ["SELECT t.name, t.id, dt.document
                            FROM tags as t
                            LEFT JOIN document_tags as dt
                              ON t.id = dt.tag
                            WHERE dt.state_seq > ?"
                          seq-num])
        documents (set (map :document dts))
        tags (set (map :name dts))]
    {:documents documents
     :tags tags}))

(defmethod changed-entities* :pages [db _ seq-num]
  (let [pages (mapv :id (db/query db ["SELECT id FROM pages WHERE state_seq > ?" seq-num]))]
    (when (seq pages)
      {:pages pages
       :documents (->>
                   (db/query db (db/sql+placeholders
                                 "SELECT DISTINCT dp.document
                                  FROM document_pages AS dp
                                  WHERE dp.page IN (%s)" pages))
                   (mapv :document))
       :inbox (->>
               (db/query db (db/sql+placeholders
                             "SELECT page FROM inbox
                              WHERE page IN (%s)" pages))
               (mapv :page))})))

(defmethod changed-entities* :page_images [db _ seq-num]
  (let [pages (->>
               (db/query db ["SELECT DISTINCT p.id
                              FROM page_images as pi
                              LEFT JOIN pages as p ON p.id = pi.page
                              WHERE pi.state_seq > ?" seq-num])
               (map :id))]
    (when (seq pages)
      {:pages pages
       :documents (->>
                   (db/query db (db/sql+placeholders
                                 "SELECT DISTINCT dp.document
                                FROM document_pages AS dp
                                WHERE dp.page IN (%s)" pages))
                   (mapv :document))})))

(defmethod changed-entities* :files [db _ seq-num]
  {:files (->> (db/query db ["SELECT id FROM files WHERE state_seq > ?" seq-num])
               (mapv :id)
               (set))})

(defmethod changed-entities* :inbox [db _ seq-num]
  {:inbox (->> (db/query db ["SELECT page FROM inbox WHERE state_seq > ?" seq-num])
               (mapv :page)
               (set))})

(defn ^:private tag-name [db tag-id]
  (-> (db/query db ["SELECT name FROM tags WHERE id = ?" tag-id]) first :name))

(defmethod changed-entities* :deletions [db _ seq-num]
  {:deletions (reduce (fn [deletions {:keys [id entity]}]
                        ;; Special handling for tags
                        (let [id (if (= entity :entity/tags)
                                   (tag-name db id)
                                   id)]
                          (update-in deletions [(-> entity name keyword)] (comp set conj) id)))
                      {}
                      (db/query db ["SELECT id, entity FROM deletions WHERE state_seq > ?" seq-num]))})

(defn changed-entities
  "Takes a seqs-map and returns a map containing IDs for all changed
  entities since that point in time. Map contains also a :seqs entry
  which is the new seqs-map."
  [db seqs]
  (if (valid-seqs? seqs)
    (db/with-transaction [db db]
      (let [m (apply (partial merge-with #(into (set %1) %2))
                     (map #(apply changed-entities* db %) seqs))]
        ;; Remove "empty" keys from map
        (when-let [kvs (seq (for [[k v] m :when (seq v)] [k v]))]
          (into {:seqs (sequence-numbers db)} kvs))))
    (throw (ex-info "Didn't get a valid (and complete) seqs-map!" {:seqs seqs}))))<|MERGE_RESOLUTION|>--- conflicted
+++ resolved
@@ -194,8 +194,6 @@
     (set-pages*! db document page-ids)
     (db/notify! db :documents/updated {:id document})))
 
-<<<<<<< HEAD
-=======
 (defn process-file-link! [db document]
   (db/with-transaction [db db]
     (let [file (document-file db document)]
@@ -204,7 +202,6 @@
       (add-pages*! db document (page-ids db file))
       (db/update! db :documents {:file nil} ["id = ?" document]))))
 
->>>>>>> 0e945eba
 (defn ^:private link-file*!
   "Sets a db-attribute to tell the processor to link all pages from
   FILE to DOCUMENT. Also handles already processed files."
