--- conflicted
+++ resolved
@@ -21,49 +21,37 @@
   (->> (db/query db ["SELECT id FROM pages WHERE file = ? ORDER BY number" file])
        (map :id)))
 
-<<<<<<< HEAD
-(defn store-file! [db file]
-  (let [{:keys [content-type origin name data]} file]
-    (assert content-type)
-    (assert origin)
-    (assert data)
-    (log/info db "Storing file" file)
-    (let [file (db/insert! db
-=======
 (defn ^:private store-file*! [db {:keys [content-type origin name data]}]
   (assert content-type)
   (assert origin)
   (assert data)
   (let [[file] (db/insert! db
->>>>>>> 3c41f235
                            :files
                            {:content_type content-type
                             :origin origin
                             :name name
                             :data data})]
-<<<<<<< HEAD
-      (db/notify! db :files/new)
-      (first file))))
-=======
-
+    (db/notify! db :files/new {:files [(:id file)]})
     file))
 
 (defn store-file! [db attrs]
   (db/with-transaction [db db]
+    (log/info db "Storing file" attrs)
     (let [file (store-file*! db attrs)]
       (db/notify! db :files/new {:files [(:id file)]})
       file)))
->>>>>>> 3c41f235
 
 (defn store-files! [db files extra-attrs]
   (db/with-transaction [db db]
-    ;; TODO(mu): Add warn/log here when topic-logging is merged
-    (when-let [files (seq files)]
-      (let [files (mapv (fn [file]
-                          (store-file*! db (merge extra-attrs file)))
-                        files)]
-        (db/notify! db :files/new {:files (mapv :id files)})
-        files))))
+    (if-let [files (seq files)]
+      (do
+        (log/info db "Storing files" files)
+        (let [files (mapv (fn [file]
+                            (store-file*! db (merge extra-attrs file)))
+                          files)]
+          (db/notify! db :files/new {:files (mapv :id files)})
+          files))
+      (log/warn db "store-files!: `files' is empty!"))))
 
 (defn file-documents
   "Returns a list of document-ids which are linked to FILE."
