--- conflicted
+++ resolved
@@ -63,16 +63,9 @@
       (pdf/with-reader [pdf (:data page)]
         (let [run-ocr (run-ocr-fn component (get-in component [:config :ocr]))
               [status text] (pdf/call-with-rendered-page-file pdf (:number page) :png 300 run-ocr)]
-<<<<<<< HEAD
           (log/debug component "Got OCR result for page" (:id page)
                      {:status status
                       :text-length (count text)})
-          (db/update! db
-                      :pages
-                      {:ocr_text text
-                       :ocr_status status}
-                      ["id = ?" (:id page)])))))
-=======
           (db/with-transaction [db db]
             (db/notify! db :pages/updated)
             (db/update! db
@@ -80,7 +73,6 @@
                         {:ocr_text text
                          :ocr_status status}
                         ["id = ?" (:id page)]))))))
->>>>>>> 3c41f235
 
   component/Lifecycle
   (start [component]
